--- conflicted
+++ resolved
@@ -359,8 +359,6 @@
     return map(calc_i0e);
   }
 
-<<<<<<< HEAD
-=======
   Vec256<double> _nor() const {
     return {vec_nor(_vec0, _vec0), vec_nor(_vec1, _vec1)};
   }
@@ -371,7 +369,6 @@
     return ret._nor();
   }
 
->>>>>>> 98fcdb80
   DEFINE_MEMBER_OP(operator==, double, vec_cmpeq)
   DEFINE_MEMBER_OP(operator!=, double, vec_cmpne)
   DEFINE_MEMBER_OP(operator<, double, vec_cmplt)
