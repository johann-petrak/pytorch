--- conflicted
+++ resolved
@@ -122,20 +122,17 @@
              (uint32_t)padding_[0], (uint32_t)padding_[1]},
             {(uint32_t)output_padding_[1], (uint32_t)output_padding_[0]},
             groups_,
-<<<<<<< HEAD
             transpose ? this->orig_weight.size(0)
                       : this->orig_weight.size(1) * groups_,
             transpose ? this->orig_weight.size(1) * groups_
                       : this->orig_weight.size(0),
             transpose_,
-            is_per_channel)
-        {}
-
-=======
-            groups_ * this->orig_weight.size(1),
-            this->orig_weight.size(0),
-            /*transpose=*/false,
             is_per_channel) {
+
+          if (conv_p.per_channel && conv_p.ukernel_type == pytorch_qnnp_ukernel_type_xzp_gemm) {
+            TORCH_INTERNAL_ASSERT(
+              "Per channel quantized weights are not supported for XZP kernels");
+          }
 
           pytorch_qnnp_operator_t convolution{nullptr};
           // Initially all the params are set to zero.
@@ -164,57 +161,70 @@
           convolution->input_padding_bottom = conv_p.padding[2];
           convolution->input_padding_right = conv_p.padding[3];
 
-          const bool any_padding = (conv_p.padding[0]| conv_p.padding[1]
-              |conv_p.padding[2] | conv_p.padding[3]) != 0;
-
-          zero_buffer_size = 0;
-          if (any_padding) {
-            size_t zero_size = 0, zero_offset = 0;
-            if (conv_p.ukernel_type == pytorch_qnnp_ukernel_type_dwconv) {
-              const uint32_t cr = pytorch_qnnp_params.q8dw9.cr;
-              const size_t group_stride = (groups + (cr - 1)) & -cr;
-              if (groups >= 8) {
-                zero_size = sizeof(uint8_t) * group_stride;
-                zero_offset = 0;
-              } else {
-                zero_size = sizeof(uint8_t) * group_stride + 8;
-                zero_offset = sizeof(uint8_t) * 8;
-              }
-            } else if (conv_p.ukernel_type == pytorch_qnnp_ukernel_type_conv ||
-                conv_p.ukernel_type == pytorch_qnnp_ukernel_type_gemm) {
-              const size_t group_input_channels = conv_p.group_input_channels;
-              const uint32_t kr = pytorch_qnnp_params.q8conv.kr;
-              const size_t k_stride = (group_input_channels + (kr - 1)) & -kr;
-              if (conv_p.group_input_channels >= 8) {
-                zero_size = sizeof(uint8_t) * k_stride;
-                zero_offset = 0;
-              } else {
-                zero_size = sizeof(uint8_t) * k_stride + 8;
-                zero_offset = 8;
+          // const size_t group_input_channels = conv_p.group_input_channels;
+          const uint32_t kr = pytorch_qnnp_params.q8conv.kr;
+          const size_t k_stride = (conv_p.group_input_channels + (kr - 1)) & -kr;
+
+          size_t zero_size = sizeof(uint8_t) * k_stride;
+          size_t zero_offset = 0;
+
+          if (transpose_) {
+            convolution->adjustment_width = conv_p.adjustment_dims[0];
+            convolution->adjustment_height = conv_p.adjustment_dims[1];
+
+            // const uint32_t kr = pytorch_qnnp_params.q8conv.kr;
+            // const size_t k_stride = (conv_p.group_input_channels + (kr - 1)) & -kr;
+
+            if (conv_p.group_input_channels < 8) {
+              zero_size += 8;
+              zero_offset = 8;
+            }
+          } else {
+            const bool any_padding = (conv_p.padding[0]| conv_p.padding[1]
+                |conv_p.padding[2] | conv_p.padding[3]) != 0;
+
+            zero_buffer_size = 0;
+            if (any_padding) {
+              zero_size = 0;
+              zero_offset = 0;
+              if (conv_p.ukernel_type == pytorch_qnnp_ukernel_type_dwconv) {
+                const uint32_t cr = pytorch_qnnp_params.q8dw9.cr;
+                const size_t group_stride = (groups + (cr - 1)) & -cr;
+                if (groups >= 8) {
+                  zero_size = sizeof(uint8_t) * group_stride;
+                  zero_offset = 0;
+                } else {
+                  zero_size = sizeof(uint8_t) * group_stride + 8;
+                  zero_offset = sizeof(uint8_t) * 8;
+                }
+              } else if (conv_p.ukernel_type == pytorch_qnnp_ukernel_type_conv ||
+                  conv_p.ukernel_type == pytorch_qnnp_ukernel_type_gemm) {
+                if (conv_p.group_input_channels >= 8) {
+                  zero_size = sizeof(uint8_t) * k_stride;
+                  zero_offset = 0;
+                } else {
+                  zero_size = sizeof(uint8_t) * k_stride + 8;
+                  zero_offset = 8;
+                }
               }
             }
-
-            void* zero_buffer = malloc(zero_size);
-            if (zero_buffer == nullptr) {
-              TORCH_INTERNAL_ASSERT(
-                  "failed to allocate bytes for zero padding:", zero_size);
-            }
-            // Need to set to input zero point
-            //memset(zero_buffer, input_zero_point, zero_size);
-            zero_buffer_size = zero_size;
-            convolution->zero_buffer = zero_buffer;
-            convolution->zero_pointer =
-                (void*)((uintptr_t)zero_buffer + zero_offset);
           }
 
-          if (conv_p.per_channel && conv_p.ukernel_type == pytorch_qnnp_ukernel_type_xzp_gemm) {
-            TORCH_INTERNAL_ASSERT(
-                "Per channel quantized weights are not supported for XZP kernels");
+          void* zero_buffer = malloc(zero_size);
+          if (zero_buffer == NULL) {
+            pytorch_qnnp_delete_operator(convolution);
+            pytorch_qnnp_log_error(
+                "failed to allocate %zu bytes for zero padding", zero_size);
           }
+          // Need to set to input zero point
+          // memset(zero_buffer, input_zero_point, zero_size);
+          zero_buffer_size = zero_size;
+          convolution->zero_buffer = zero_buffer;
+          convolution->zero_pointer =
+            (void*)((uintptr_t)zero_buffer + zero_offset);
         }
 
   std::unique_ptr<pytorch_qnnp_operator, QnnpackOperatorDeleter> convolution_op;
->>>>>>> 6c4feed1
   std::unique_ptr<qnnpack::PrePackConvWeights> w;
   at::Tensor orig_weight;
   at::Tensor bias;
