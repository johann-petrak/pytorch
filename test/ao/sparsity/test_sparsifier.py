# -*- coding: utf-8 -*-

import logging

import torch
from torch import nn
from torch.ao.sparsity import BaseSparsifier, WeightNormSparsifier
from torch.nn.utils.parametrize import is_parametrized

from torch.testing._internal.common_utils import TestCase

logging.basicConfig(format='%(asctime)s - %(name)s - %(levelname)s - %(message)s', level=logging.INFO)

class Model(nn.Module):
    def __init__(self):
        super().__init__()
        self.seq = nn.Sequential(
            nn.Linear(16, 16)
        )
        self.linear = nn.Linear(16, 16)

    def forward(self, x):
        x = self.seq(x)
        x = self.linear(x)
        return x


class ImplementedSparsifier(BaseSparsifier):
    def __init__(self, **kwargs):
        super().__init__(defaults=kwargs)

    def update_mask(self, layer, **kwargs):
        layer.parametrizations.weight[0].mask[0] = 0
        linear_state = self.state['linear']
        linear_state['step_count'] = linear_state.get('step_count', 0) + 1


class TestBaseSparsifier(TestCase):
    def test_constructor(self):
<<<<<<< HEAD
        # Cannot instantiate the base
        self.assertRaisesRegex(TypeError, 'with abstract methods update_mask',
                               BaseSparsifier)
=======
        # Cannot instantiate the abstract base
        self.assertRaises(TypeError, BaseSparsifier)
>>>>>>> 50d59012
        # Can instantiate the model with no configs
        model = Model()
        sparsifier = ImplementedSparsifier(test=3)
        sparsifier.prepare(model, config=None)
        assert len(sparsifier.module_groups) == 2
        sparsifier.step()
        # Can instantiate the model with configs
        sparsifier = ImplementedSparsifier(test=3)
        sparsifier.prepare(model, [model.linear])
        assert len(sparsifier.module_groups) == 1
        assert sparsifier.module_groups[0]['fqn'] == 'linear'
        assert 'test' in sparsifier.module_groups[0]
        assert sparsifier.module_groups[0]['test'] == 3

    def test_step(self):
        model = Model()
        sparsifier = ImplementedSparsifier(test=3)
        sparsifier.enable_mask_update = True
        sparsifier.prepare(model, [model.linear])
        sparsifier.step()
        assert torch.all(model.linear.parametrizations.weight[0].mask[0] == 0)

    def test_state_dict(self):
        step_count = 3
        model0 = Model()
        sparsifier0 = ImplementedSparsifier(test=3)
        sparsifier0.prepare(model0, [model0.linear])
        mask = model0.linear.parametrizations['weight'][0].mask
        mask.data = torch.arange(mask.shape[0] * mask.shape[1]).reshape(mask.shape)
        for step in range(step_count):
            sparsifier0.step()
        state_dict = sparsifier0.state_dict()

        # Check the expected keys in the state_dict
        assert 'state' in state_dict
        assert 'linear' in state_dict['state']
        assert 'mask' in state_dict['state']['linear']
        assert 'step_count' in state_dict['state']['linear']
        assert state_dict['state']['linear']['step_count'] == 3

        assert 'module_groups' in state_dict
        assert 'test' in state_dict['module_groups'][0]
        assert 'fqn' in state_dict['module_groups'][0]
        assert state_dict['module_groups'][0]['fqn'] == 'linear'

        # Check loading static_dict creates an equivalent model
        model1 = Model()
        sparsifier1 = ImplementedSparsifier()
        sparsifier1.prepare(model1, None)

        assert sparsifier0.state != sparsifier1.state

        # Make sure the masks are different in the beginning
        for mg in sparsifier0.module_groups:
            if mg['fqn'] == 'linear':
                mask0 = mg['module'].parametrizations.weight[0].mask
        for mg in sparsifier1.module_groups:
            if mg['fqn'] == 'linear':
                mask1 = mg['module'].parametrizations.weight[0].mask
        self.assertNotEqual(mask0, mask1)

        sparsifier1.load_state_dict(state_dict)

        # Make sure the states are loaded, and are correct
        assert sparsifier0.state == sparsifier1.state

        # Make sure the masks (and all dicts) are the same after loading
        assert len(sparsifier0.module_groups) == len(sparsifier1.module_groups)
        for idx in range(len(sparsifier0.module_groups)):
            mg0 = sparsifier0.module_groups[idx]
            mg1 = sparsifier1.module_groups[idx]
            for key in mg0.keys():
                assert key in mg1
                if key == 'module':
                    # We cannot compare modules as they are different
                    param0 = mg0[key].parametrizations.weight[0]
                    param1 = mg1[key].parametrizations.weight[0]
                    assert hasattr(param0, 'mask')
                    assert hasattr(param1, 'mask')
                    self.assertEqual(param0.__dict__, param1.__dict__)
                else:
                    assert mg0[key] == mg1[key]

    def test_mask_squash(self):
        model = Model()
        sparsifier = ImplementedSparsifier(test=3)
        sparsifier.prepare(model, [model.linear])
        assert hasattr(model.linear.parametrizations.weight[0], 'mask')
        assert is_parametrized(model.linear, 'weight')
        assert not hasattr(model.seq[0], 'mask')
        assert not is_parametrized(model.seq[0], 'weight')

        sparsifier.squash_mask()
        assert not hasattr(model.seq[0], 'mask')
        assert not is_parametrized(model.seq[0], 'weight')
        assert not hasattr(model.linear, 'mask')
        assert not is_parametrized(model.linear, 'weight')


class TestWeightNormSparsifier(TestCase):
    def test_constructor(self):
        model = Model()
        sparsifier = WeightNormSparsifier()
        sparsifier.prepare(model, config=None)
        for g in sparsifier.module_groups:
            assert isinstance(g['module'], nn.Linear)
            # The module_groups are unordered
            assert g['fqn'] in ('seq.0', 'linear')

    def test_step(self):
        model = Model()
        sparsifier = WeightNormSparsifier(sparsity_level=0.5)
        sparsifier.prepare(model, config=[model.linear])
        sparsifier.enable_mask_update = True
        sparsifier.step()
        self.assertAlmostEqual(model.linear.parametrizations['weight'][0].mask.mean().item(), 0.5, places=2)<|MERGE_RESOLUTION|>--- conflicted
+++ resolved
@@ -37,14 +37,8 @@
 
 class TestBaseSparsifier(TestCase):
     def test_constructor(self):
-<<<<<<< HEAD
-        # Cannot instantiate the base
-        self.assertRaisesRegex(TypeError, 'with abstract methods update_mask',
-                               BaseSparsifier)
-=======
         # Cannot instantiate the abstract base
         self.assertRaises(TypeError, BaseSparsifier)
->>>>>>> 50d59012
         # Can instantiate the model with no configs
         model = Model()
         sparsifier = ImplementedSparsifier(test=3)
