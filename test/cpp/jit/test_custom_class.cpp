--- conflicted
+++ resolved
@@ -11,326 +11,7 @@
 namespace torch {
 namespace jit {
 
-<<<<<<< HEAD
-namespace {
-
-struct Foo : torch::CustomClassHolder {
-  int x, y;
-  Foo() : x(0), y(0) {}
-  Foo(int x_, int y_) : x(x_), y(y_) {}
-  int64_t info() {
-    return this->x * this->y;
-  }
-  int64_t add(int64_t z) {
-    return (x + y) * z;
-  }
-  void increment(int64_t z) {
-    this->x += z;
-    this->y += z;
-  }
-  int64_t combine(c10::intrusive_ptr<Foo> b) {
-    return this->info() + b->info();
-  }
-  ~Foo() {
-    // std::cout<<"Destroying object with values: "<<x<<' '<<y<<std::endl;
-  }
-
-  static int64_t printXAddY(int64_t x, int64_t y) {
-    return x + y;
-  }
-};
-
-struct NoInit : torch::CustomClassHolder {
-  int64_t x;
-};
-
-template <class T>
-struct MyStackClass : torch::CustomClassHolder {
-  std::vector<T> stack_;
-  MyStackClass(std::vector<T> init) : stack_(init.begin(), init.end()) {}
-
-  void push(T x) {
-    stack_.push_back(x);
-  }
-  T pop() {
-    auto val = stack_.back();
-    stack_.pop_back();
-    return val;
-  }
-
-  c10::intrusive_ptr<MyStackClass> clone() const {
-    return c10::make_intrusive<MyStackClass>(stack_);
-  }
-
-  void merge(const c10::intrusive_ptr<MyStackClass>& c) {
-    for (auto& elem : c->stack_) {
-      push(elem);
-    }
-  }
-
-  std::tuple<double, int64_t> return_a_tuple() const {
-    return std::make_tuple(1337.0f, 123);
-  }
-};
-
-struct PickleTester : torch::CustomClassHolder {
-  PickleTester(std::vector<int64_t> vals) : vals(std::move(vals)) {}
-  std::vector<int64_t> vals;
-};
-
-at::Tensor take_an_instance(const c10::intrusive_ptr<PickleTester>& instance) {
-  return torch::zeros({instance->vals.back(), 4});
-}
-
-struct ElementwiseInterpreter : torch::CustomClassHolder {
-  using InstructionType = std::tuple<
-      std::string /*op*/,
-      std::vector<std::string> /*inputs*/,
-      std::string /*output*/>;
-
-  ElementwiseInterpreter() {}
-
-  // Load a list of instructions into the interpreter. As specified above,
-  // instructions specify the operation (currently support "add" and "mul"),
-  // the names of the input values, and the name of the single output value
-  // from this instruction
-  void setInstructions(std::vector<InstructionType> instructions) {
-    instructions_ = std::move(instructions);
-  }
-
-  // Add a constant. The interpreter maintains a set of constants across
-  // calls. They are keyed by name, and constants can be referenced in
-  // Instructions by the name specified
-  void addConstant(const std::string& name, at::Tensor value) {
-    constants_.insert_or_assign(name, std::move(value));
-  }
-
-  // Set the string names for the positional inputs to the function this
-  // interpreter represents. When invoked, the interpreter will assign
-  // the positional inputs to the names in the corresponding position in
-  // input_names.
-  void setInputNames(std::vector<std::string> input_names) {
-    input_names_ = std::move(input_names);
-  }
-
-  // Specify the output name for the function this interpreter represents. This
-  // should match the "output" field of one of the instructions in the
-  // instruction list, typically the last instruction.
-  void setOutputName(std::string output_name) {
-    output_name_ = std::move(output_name);
-  }
-
-  // Invoke this interpreter. This takes a list of positional inputs and returns
-  // a single output. Currently, inputs and outputs must all be Tensors.
-  at::Tensor __call__(std::vector<at::Tensor> inputs) {
-    // Environment to hold local variables
-    std::unordered_map<std::string, at::Tensor> environment;
-
-    // Load inputs according to the specified names
-    if (inputs.size() != input_names_.size()) {
-      std::stringstream err;
-      err << "Expected " << input_names_.size() << " inputs, but got "
-          << inputs.size() << "!";
-      throw std::runtime_error(err.str());
-    }
-    for (size_t i = 0; i < inputs.size(); ++i) {
-      environment[input_names_[i]] = inputs[i];
-    }
-
-    for (InstructionType& instr : instructions_) {
-      // Retrieve all input values for this op
-      std::vector<at::Tensor> inputs;
-      for (const auto& input_name : std::get<1>(instr)) {
-        // Operator output values shadow constants.
-        // Imagine all constants are defined in statements at the beginning
-        // of a function (a la K&R C). Any definition of an output value must
-        // necessarily come after constant definition in textual order. Thus,
-        // We look up values in the environment first then the constant table
-        // second to implement this shadowing behavior
-        if (environment.find(input_name) != environment.end()) {
-          inputs.push_back(environment.at(input_name));
-        } else if (constants_.find(input_name) != constants_.end()) {
-          inputs.push_back(constants_.at(input_name));
-        } else {
-          std::stringstream err;
-          err << "Instruction referenced unknown value " << input_name << "!";
-          throw std::runtime_error(err.str());
-        }
-      }
-
-      // Run the specified operation
-      at::Tensor result;
-      const auto& op = std::get<0>(instr);
-      if (op == "add") {
-        if (inputs.size() != 2) {
-          throw std::runtime_error("Unexpected number of inputs for add op!");
-        }
-        result = inputs[0] + inputs[1];
-      } else if (op == "mul") {
-        if (inputs.size() != 2) {
-          throw std::runtime_error("Unexpected number of inputs for mul op!");
-        }
-        result = inputs[0] * inputs[1];
-      } else {
-        std::stringstream err;
-        err << "Unknown operator " << op << "!";
-        throw std::runtime_error(err.str());
-      }
-
-      // Write back result into environment
-      const auto& output_name = std::get<2>(instr);
-      environment[output_name] = std::move(result);
-    }
-
-    if (!output_name_) {
-      throw std::runtime_error("Output name not specififed!");
-    }
-
-    return environment.at(*output_name_);
-  }
-
-  // Ser/De infrastructure. See
-  // https://pytorch.org/tutorials/advanced/torch_script_custom_classes.html#defining-serialization-deserialization-methods-for-custom-c-classes
-  // for more info.
-
-  // This is the type we will use to marshall information on disk during
-  // ser/de. It is a simple tuple composed of primitive types and simple
-  // collection types like vector, optional, and dict.
-  using SerializationType = std::tuple<
-      std::vector<std::string> /*input_names_*/,
-      c10::optional<std::string> /*output_name_*/,
-      c10::Dict<std::string, at::Tensor> /*constants_*/,
-      std::vector<InstructionType> /*instructions_*/
-      >;
-
-  // This function yields the SerializationType instance for `this`.
-  SerializationType __getstate__() const {
-    return SerializationType{
-        input_names_, output_name_, constants_, instructions_};
-  }
-
-  // This function will create an instance of `ElementwiseInterpreter` given
-  // an instance of `SerializationType`.
-  static c10::intrusive_ptr<ElementwiseInterpreter> __setstate__(
-      SerializationType state) {
-    auto instance = c10::make_intrusive<ElementwiseInterpreter>();
-    std::tie(
-        instance->input_names_,
-        instance->output_name_,
-        instance->constants_,
-        instance->instructions_) = std::move(state);
-    return instance;
-  }
-
-  // Class members
-  std::vector<std::string> input_names_;
-  c10::optional<std::string> output_name_;
-  c10::Dict<std::string, at::Tensor> constants_;
-  std::vector<InstructionType> instructions_;
-};
-
-TORCH_LIBRARY(_TorchScriptTesting, m) {
-  m.class_<Foo>("_Foo")
-      .def(torch::init<int64_t, int64_t>())
-      // .def(torch::init<>())
-      .def("info", &Foo::info)
-      .def("increment", &Foo::increment)
-      .def("add", &Foo::add)
-      .def("combine", &Foo::combine)
-      .def_static("printXAddY", &Foo::printXAddY);
-
-  m.class_<NoInit>("_NoInit").def(
-      "get_x", [](const c10::intrusive_ptr<NoInit>& self) { return self->x; });
-
-  m.class_<MyStackClass<std::string>>("_StackString")
-      .def(torch::init<std::vector<std::string>>())
-      .def("push", &MyStackClass<std::string>::push)
-      .def("pop", &MyStackClass<std::string>::pop)
-      .def("clone", &MyStackClass<std::string>::clone)
-      .def("merge", &MyStackClass<std::string>::merge)
-      .def_pickle(
-          [](const c10::intrusive_ptr<MyStackClass<std::string>>& self) {
-            return self->stack_;
-          },
-          [](std::vector<std::string> state) { // __setstate__
-            return c10::make_intrusive<MyStackClass<std::string>>(
-                std::vector<std::string>{"i", "was", "deserialized"});
-          })
-      .def("return_a_tuple", &MyStackClass<std::string>::return_a_tuple)
-      .def(
-          "top",
-          [](const c10::intrusive_ptr<MyStackClass<std::string>>& self)
-              -> std::string { return self->stack_.back(); })
-      .def(
-          "__str__",
-          [](const c10::intrusive_ptr<MyStackClass<std::string>>& self) {
-            std::stringstream ss;
-            ss << "[";
-            for (size_t i = 0; i < self->stack_.size(); ++i) {
-              ss << self->stack_[i];
-              if (i != self->stack_.size() - 1) {
-                ss << ", ";
-              }
-            }
-            ss << "]";
-            return ss.str();
-          });
-  // clang-format off
-        // The following will fail with a static assert telling you you have to
-        // take an intrusive_ptr<MyStackClass> as the first argument.
-        // .def("foo", [](int64_t a) -> int64_t{ return 3;});
-  // clang-format on
-
-  m.class_<PickleTester>("_PickleTester")
-      .def(torch::init<std::vector<int64_t>>())
-      .def_pickle(
-          [](c10::intrusive_ptr<PickleTester> self) { // __getstate__
-            return std::vector<int64_t>{1, 3, 3, 7};
-          },
-          [](std::vector<int64_t> state) { // __setstate__
-            return c10::make_intrusive<PickleTester>(std::move(state));
-          })
-      .def(
-          "top",
-          [](const c10::intrusive_ptr<PickleTester>& self) {
-            return self->vals.back();
-          })
-      .def("pop", [](const c10::intrusive_ptr<PickleTester>& self) {
-        auto val = self->vals.back();
-        self->vals.pop_back();
-        return val;
-      });
-
-  m.def(
-      "take_an_instance(__torch__.torch.classes._TorchScriptTesting._PickleTester x) -> Tensor Y",
-      take_an_instance);
-  // test that schema inference is ok too
-  m.def("take_an_instance_inferred", take_an_instance);
-
-  m.class_<ElementwiseInterpreter>("_ElementwiseInterpreter")
-      .def(torch::init<>())
-      .def("set_instructions", &ElementwiseInterpreter::setInstructions)
-      .def("add_constant", &ElementwiseInterpreter::addConstant)
-      .def("set_input_names", &ElementwiseInterpreter::setInputNames)
-      .def("set_output_name", &ElementwiseInterpreter::setOutputName)
-      .def("__call__", &ElementwiseInterpreter::__call__)
-      .def_pickle(
-          /* __getstate__ */
-          [](const c10::intrusive_ptr<ElementwiseInterpreter>& self) {
-            return self->__getstate__();
-          },
-          /* __setstate__ */
-          [](ElementwiseInterpreter::SerializationType state) {
-            return ElementwiseInterpreter::__setstate__(std::move(state));
-          });
-}
-
-} // namespace
-
-void testTorchbindIValueAPI() {
-=======
 TEST(CustomClassTest, TorchbindIValueAPI) {
->>>>>>> 0edce545
   script::Module m("m");
 
   // test make_custom_class API
