--- conflicted
+++ resolved
@@ -5429,208 +5429,6 @@
         test_case.assertEqualTypeString(self_variable, self_variable.grad)
         test_case.assertEqual(self_variable.size(), self_variable.grad.size())
 
-<<<<<<< HEAD
-# this list corresponds to ops which have separate tests defined for complex dtypes in
-# common_methods_invocations.py
-# test for these ops with 'complex' in variant should only run for complex and
-# the tests for these ops which do not have 'complex' in variant should not run for complex
-# and only run for floating point
-
-separate_complex_tests = ['div', '__rdiv__', 'sub']
-
-# allow list for complex
-complex_list = ['t', 'view', 'reshape', 'reshape_as', 'view_as', 'roll', 'clone',
-                'expand', 'rot90', 'transpose',
-                'permute', 'squeeze', 'unsqueeze', 'resize', 'resize_as', 'tril', 'triu',
-                'chunk', 'split', 'split_with_sizes', 'zero_',
-                '__radd__', 'mul', '__rmul__', 'diagonal', 'fill_', 'sub', 'narrow',
-                'swapaxes', 'swapdims', 'tensor_split', 'select', 'clone'] + separate_complex_tests
-
-# deny list for batched grad computation
-EXCLUDE_BATCHED_GRAD_TESTS = set([
-    'test_to_sparse',
-    'test_to_sparse_dim',
-])
-
-def add_test(
-        name,
-        self_size,
-        args,
-        variant_name='',
-        check_ad=(),  # only used in test_jit
-        dim_args_idx=(),
-        skipTestIf=(),
-        output_process_fn=lambda x: x,
-        kwargs=None):
-    kwargs = kwargs if kwargs else {}
-    basic_test_name = 'test_' + name
-    if variant_name != '':
-        basic_test_name += '_' + variant_name
-
-    if name in separate_complex_tests and 'complex' in variant_name:
-        run_only_complex = True
-    else:
-        run_only_complex = False
-
-    for dtype in [torch.double, torch.cdouble]:
-        for dim_perm in product([-1, 1], repeat=len(dim_args_idx)):
-            test_name = basic_test_name
-            new_args = [arg * dim_perm[dim_args_idx.index(i)] if i in dim_args_idx else arg for i, arg in enumerate(args)]
-            test_name = basic_test_name + ''.join('_neg' + str(i) for i, idx in enumerate(dim_perm) if idx < 0)
-
-            if dtype.is_complex:
-                # TODO: remove this. this is temporary while we ramp up the complex support.
-                if name in complex_list:
-                    if name in separate_complex_tests and 'complex' not in variant_name:
-                        continue
-                    if not run_only_complex:
-                        test_name = test_name + '_complex'
-                else:
-                    continue
-            elif run_only_complex:
-                continue
-
-            new_args = tuple(new_args)
-
-            # for-loop bodies don't define scopes, so we have to save the variables
-            # we want to close over in some way
-            def do_test(self, device, dtype=dtype, name=name, self_size=self_size, args=new_args, test_name=test_name,
-                        output_process_fn=output_process_fn):
-                def check(name):
-                    is_magic_method = name[:2] == '__' and name[-2:] == '__'
-                    is_inplace = name[-1] == "_" and not is_magic_method
-                    self_variable = create_input((self_size,), dtype=dtype, device=device)[0][0]
-                    # FixMe: run grad checks on inplace self
-                    if is_inplace:
-                        self_variable.requires_grad = False
-                    # need to record this because methods can change the size (e.g. unsqueeze)
-                    args_variable, kwargs_variable = create_input(args, requires_grad=not is_inplace,
-                                                                  call_kwargs=kwargs, dtype=dtype, device=device)
-                    self_tensor = deepcopy(self_variable)
-                    args_tensor = deepcopy(unpack_variables(args_variable))
-                    if not exclude_tensor_method(name, test_name):
-                        output_variable = getattr(self_variable, name)(*args_variable, **kwargs_variable)
-                        output_tensor = getattr(self_tensor, name)(*args_tensor, **kwargs_variable)
-                        if not isinstance(output_tensor, torch.Tensor) and not isinstance(output_tensor, tuple):
-                            if dtype.is_complex:
-                                output_tensor = torch.tensor((output_tensor, ), dtype=torch.cfloat, device=device)
-                            else:
-                                output_tensor = torch.tensor((output_tensor, ), dtype=torch.float, device=device)
-                        self.assertEqual(unpack_variables(output_variable), output_tensor)
-                        # TODO: check that both have changed after adding all inplace ops
-
-                        def fn(*inputs):
-                            output = getattr(inputs[0], name)(*inputs[1:], **kwargs)
-                            return output_process_fn(output)
-
-                        if not is_inplace and name not in EXCLUDE_GRADCHECK:
-                            check_batched_grad = test_name not in EXCLUDE_BATCHED_GRAD_TESTS
-                            run_grad_and_gradgrad_checks(self, name, test_name, fn,
-                                                         output_variable, (self_variable,) + args_variable,
-                                                         check_batched_grad=check_batched_grad)
-
-                    # functional interface tests
-                    torch_fn = getattr_qualified(torch, name)
-                    if torch_fn is not None and name not in EXCLUDE_FUNCTIONAL:
-                        def fn(*inputs):
-                            output = torch_fn(*inputs, **kwargs)
-                            return output_process_fn(output)
-
-                        f_args_variable = (self_variable,) + args_variable
-                        f_args_tensor = (self_tensor,) + args_tensor
-                        # could run the gradchecks again, but skip since we did it for the methods above.
-                        run_gradcheck = exclude_tensor_method(name, test_name) and not is_inplace and name not in EXCLUDE_GRADCHECK
-                        run_functional_checks(self, test_name, name, fn,
-                                              run_gradcheck, f_args_variable, f_args_tensor)
-
-                    # check for correct type of input and input.grad
-                    if not is_inplace:
-                        self_variable = create_input((self_size,), requires_grad=True, dtype=dtype)[0][0]
-                        args_variable, kwargs_variable = create_input(args, requires_grad=False, call_kwargs=kwargs, dtype=dtype)
-                        if hasattr(self_variable, name):
-                            attribute_result = getattr(self_variable, name)
-                            if callable(attribute_result):
-                                output_variable = attribute_result(*args_variable, **kwargs_variable)
-                            else:
-                                self.assertTrue(len(args_variable) == 0)
-                                self.assertTrue(len(kwargs_variable) == 0)
-                                output_variable = attribute_result
-                        else:
-                            self_and_args_variable = (self_variable,) + args_variable
-                            output_variable = torch_fn(*self_and_args_variable, **kwargs_variable)
-                        if isinstance(output_variable, torch.autograd.Variable):
-                            if output_variable.is_sparse:
-                                rand = randn_like(output_variable.to_dense()).to_sparse()
-                            else:
-                                rand = randn_like(output_variable)
-                            output_variable.backward(rand)
-                            self.assertTrue(type(self_variable) == type(self_variable.grad))
-                            self.assertTrue(self_variable.size() == self_variable.grad.size())
-
-                        # compare grads to inplace grads
-                        inplace_name = name + '_'
-                        # can't broadcast inplace to left hand side
-                        skip_inplace = ('broadcast_lhs' in test_name or
-                                        'broadcast_all' in test_name)
-                        if hasattr(torch.ones(1), inplace_name) and not skip_inplace:
-                            output_variable = getattr(self_variable, name)(*args_variable, **kwargs_variable)
-                            if not isinstance(output_variable, tuple):
-                                output_variable = (output_variable,)
-
-                            inplace_self_variable = deepcopy(self_variable)
-                            self.assertEqual(inplace_self_variable, self_variable)
-                            inplace_self_variable_copy = tuple(i.clone() if isinstance(i, torch.Tensor) else i
-                                                               for i in (inplace_self_variable,))
-                            inplace_args_variable = deepcopy(args_variable)
-                            inplace_args_variable_copy = tuple(i.clone() if isinstance(i, torch.Tensor) else i
-                                                               for i in inplace_args_variable)
-
-                            inplace_output_variable = (
-                                getattr(inplace_self_variable_copy[0], inplace_name)(*inplace_args_variable_copy,
-                                                                                     **kwargs_variable))
-                            if not isinstance(inplace_output_variable, tuple):
-                                inplace_output_variable = (inplace_output_variable,)
-                            self.assertEqual(inplace_output_variable, output_variable)
-                            # Check that gradient is the same
-                            for inp_i, i in zip((inplace_self_variable,) + inplace_args_variable,
-                                                (self_variable,) + args_variable):
-                                if not isinstance(inp_i, torch.Tensor):
-                                    assert not isinstance(i, torch.Tensor)
-                                    continue
-                                if inp_i.grad is not None:
-                                    with torch.no_grad():
-                                        inp_i.grad.zero_()
-                                if i.grad is not None:
-                                    with torch.no_grad():
-                                        i.grad.zero_()
-                            for i_o, o in zip(inplace_output_variable, output_variable):
-                                if dtype.is_complex:
-                                    grad = randn_like(i_o).to(torch.cdouble)
-                                else:
-                                    grad = randn_like(i_o).double()
-                                i_o.backward(grad)
-                                o.backward(grad)
-                            for inp_i, i in zip((inplace_self_variable,) + inplace_args_variable,
-                                                (self_variable,) + args_variable):
-                                if not isinstance(inp_i, torch.Tensor):
-                                    continue
-                                self.assertEqual(inp_i.grad, i.grad)
-
-                check(name)
-                inplace_name = name + '_'
-                # can't broadcast inplace to left hand side
-                broadcast_skip_inplace = 'broadcast_lhs' in test_name or 'broadcast_all' in test_name
-                if hasattr(torch.ones(1), inplace_name) and not broadcast_skip_inplace:
-                    check(inplace_name)
-
-            assert not hasattr(TestAutograd, test_name), 'Two tests have the same name: ' + test_name
-
-            for skip in skipTestIf:
-                do_test = skip(do_test)
-
-            setattr(TestAutogradDeviceType, test_name, do_test)
-=======
->>>>>>> 94cc681f
 
 class TestAutogradComplex(TestCase):
     def test_view_func_for_complex_views(self):
