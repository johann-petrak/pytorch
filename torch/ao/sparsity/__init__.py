--- conflicted
+++ resolved
@@ -1,25 +1,20 @@
-<<<<<<< HEAD
 from . import sparsifier
 
 # Sparsifier
 from .sparsifier import BaseSparsifier
-=======
+
 # Parametrizations
-from .parametrization import MulBy
->>>>>>> 62523611
-
-# === Experimental ===
-# Parametrizations
-<<<<<<< HEAD
 from .parametrization import MulBy
 
 # Variables
 from ._variables import get_sparse_mapping
 from ._variables import get_dynamic_sparse_quantized_mapping
 from ._variables import get_static_sparse_quantized_mapping
-=======
+
+# === Experimental ===
+
+# Parametrizations
 from .experimental.pruner.parametrization import PruningParametrization
 
 # Pruner
-from .experimental.pruner.base_pruner import BasePruner
->>>>>>> 62523611
+from .experimental.pruner.base_pruner import BasePruner