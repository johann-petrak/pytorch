#pragma once

#include <torch/csrc/distributed/autograd/rpc_messages/autograd_metadata.h>
#include <torch/csrc/distributed/rpc/rpc_agent.h>
#include <torch/csrc/distributed/rpc/rpc_command_base.h>

namespace torch {
namespace distributed {
namespace autograd {

// Represents an RPC that includes autograd information. This class basically
// wraps another `RpcCommandBase` object which represents the actual RPC and has
// additional autograd information associated with that RPC.
class TORCH_API RpcWithAutograd final : public rpc::RpcCommandBase {
 public:
  // Used when we are sending an RPC over the wire.
  RpcWithAutograd(
      rpc::worker_id_t fromWorkerId,
      rpc::MessageType messageType,
      const AutogradMetadata& autogradMetadata,
      rpc::Message&& wrappedMessage,
<<<<<<< HEAD
      std::unordered_map<c10::DeviceIndex, c10::DeviceIndex> deviceMap = {});
=======
      std::unordered_map<c10::Device, c10::Device> deviceMap = {});
>>>>>>> 078fadaa

  // Used when receiving an RPC over the wire.
  RpcWithAutograd(
      rpc::worker_id_t fromWorkerId,
      rpc::MessageType messageType,
      const AutogradMetadata& autogradMetadata,
      std::unique_ptr<rpc::RpcCommandBase> wrappedRpc,
      rpc::MessageType wrappedMessageType,
      std::vector<torch::Tensor> tensors,
<<<<<<< HEAD
      std::unordered_map<c10::DeviceIndex, c10::DeviceIndex> deviceMap = {});
=======
      std::unordered_map<c10::Device, c10::Device> deviceMap = {});
>>>>>>> 078fadaa

  rpc::Message toMessageImpl() && override;

  static std::unique_ptr<RpcWithAutograd> fromMessage(
      const rpc::Message& message);

  // Retrieves tensors as part of this RPC, which need to be considered for
  // autograd computations.
  std::vector<torch::Tensor>& tensors();

  const AutogradMetadata& autogradMetadata() const;

  RpcCommandBase& wrappedRpc();

  void setWrappedRpc(std::unique_ptr<RpcCommandBase> wrappedRpc);

  std::unique_ptr<RpcCommandBase> moveWrappedRpc() &&;

  // Message type of the wrapped RPC.
  rpc::MessageType wrappedMessageType() const;

  // Retrieve the worker id from which the RPC originated.
  rpc::worker_id_t fromWorkerId() const;

  // Retrieve the device map.
<<<<<<< HEAD
  const std::unordered_map<c10::DeviceIndex, c10::DeviceIndex>& deviceMap();
=======
  const std::unordered_map<c10::Device, c10::Device>& deviceMap();
>>>>>>> 078fadaa

 private:
  // WorkerId from which this RPC originated. This is necessary for knowing
  // which worker we need to contact during the backward pass.
  rpc::worker_id_t fromWorkerId_;

  // Message type for this call.
  rpc::MessageType messageType_;

  AutogradMetadata autogradMetadata_;

  // Since wrappedMessage_ is destructively constructed from wrappedRpc_,
  // they are valid exclusively. They are used for different purpose.
  // wrappedRpc_ is used while constructing receive rpcWithAutograd;
  // wrappedMessage_ is used while constructing send rpcWithAutograd;

  // When receive rpcWithAutograd is constructed fromMessage, it is valid;
  // When send rpcWithAutograd is constructed before toMessage, it is nullptr;
  std::unique_ptr<RpcCommandBase> wrappedRpc_;

  // Serialized message representing wrappedRpc_. Used mostly as a cache to
  // avoid serializing the request twice.
  // When receive rpcWithAutograd is constructed fromMessage, it is nullptr;
  // When send rpcWithAutograd is constructed before toMessage, it is valid;
  rpc::Message wrappedMessage_;

  // message type of the wrappedMessage, this is stored separately since
  // wrappedMessage_ is not always guaranteed to be populated.
  rpc::MessageType wrappedMessageType_;

  // Tensors part of the wrappedRpc that need to be considered for autograd.
  std::vector<torch::Tensor> tensors_;

  // Device mapping for tensors that are sent across an RPC to another node.
<<<<<<< HEAD
  std::unordered_map<c10::DeviceIndex, c10::DeviceIndex> deviceMap_;
=======
  std::unordered_map<c10::Device, c10::Device> deviceMap_;
>>>>>>> 078fadaa
};

} // namespace autograd
} // namespace distributed
} // namespace torch<|MERGE_RESOLUTION|>--- conflicted
+++ resolved
@@ -19,11 +19,7 @@
       rpc::MessageType messageType,
       const AutogradMetadata& autogradMetadata,
       rpc::Message&& wrappedMessage,
-<<<<<<< HEAD
-      std::unordered_map<c10::DeviceIndex, c10::DeviceIndex> deviceMap = {});
-=======
       std::unordered_map<c10::Device, c10::Device> deviceMap = {});
->>>>>>> 078fadaa
 
   // Used when receiving an RPC over the wire.
   RpcWithAutograd(
@@ -33,11 +29,7 @@
       std::unique_ptr<rpc::RpcCommandBase> wrappedRpc,
       rpc::MessageType wrappedMessageType,
       std::vector<torch::Tensor> tensors,
-<<<<<<< HEAD
-      std::unordered_map<c10::DeviceIndex, c10::DeviceIndex> deviceMap = {});
-=======
       std::unordered_map<c10::Device, c10::Device> deviceMap = {});
->>>>>>> 078fadaa
 
   rpc::Message toMessageImpl() && override;
 
@@ -63,11 +55,7 @@
   rpc::worker_id_t fromWorkerId() const;
 
   // Retrieve the device map.
-<<<<<<< HEAD
-  const std::unordered_map<c10::DeviceIndex, c10::DeviceIndex>& deviceMap();
-=======
   const std::unordered_map<c10::Device, c10::Device>& deviceMap();
->>>>>>> 078fadaa
 
  private:
   // WorkerId from which this RPC originated. This is necessary for knowing
@@ -102,11 +90,7 @@
   std::vector<torch::Tensor> tensors_;
 
   // Device mapping for tensors that are sent across an RPC to another node.
-<<<<<<< HEAD
-  std::unordered_map<c10::DeviceIndex, c10::DeviceIndex> deviceMap_;
-=======
   std::unordered_map<c10::Device, c10::Device> deviceMap_;
->>>>>>> 078fadaa
 };
 
 } // namespace autograd
