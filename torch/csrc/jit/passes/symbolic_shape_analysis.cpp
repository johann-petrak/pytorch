#include <ATen/core/interned_strings.h>
#include <c10/util/Exception.h>
#include <torch/csrc/jit/ir/alias_analysis.h>
#include <torch/csrc/jit/ir/constants.h>
#include <torch/csrc/jit/ir/ir.h>
#include <torch/csrc/jit/jit_log.h>
#include <torch/csrc/jit/passes/common_subexpression_elimination.h>
#include <torch/csrc/jit/passes/constant_pooling.h>
#include <torch/csrc/jit/passes/constant_propagation.h>
#include <torch/csrc/jit/passes/dead_code_elimination.h>
#include <torch/csrc/jit/passes/integer_value_refinement.h>
#include <torch/csrc/jit/passes/loop_unrolling.h>
#include <torch/csrc/jit/passes/lower_tuples.h>
#include <torch/csrc/jit/passes/peephole.h>
#include <torch/csrc/jit/passes/peephole_list_idioms.h>
#include <torch/csrc/jit/passes/peephole_non_tensor.h>
#include <torch/csrc/jit/passes/remove_mutation.h>
#include <torch/csrc/jit/passes/symbolic_shape_analysis.h>
#include <torch/csrc/jit/runtime/exception_message.h>
#include <torch/csrc/jit/runtime/symbolic_shape_registry.h>
#include <torch/csrc/utils/memory.h>
#include <memory>
#include <unordered_map>
#include <vector>
#include "c10/util/Optional.h"

/*
XXX: this is still in prototype phase and has much work left to do, including
but not limited to:
- Refactor APIs
- Add decent coverage of common ops
- Add shape analysis pass on Graph that handles Ifs and Loops
- Allow concurrent reads to the operator map
- Successive applications of same inputs to same shape function (e.g. series of
pointwise ops)
- Supporting returning partially evaluated shape compute graph
*/

static bool symbolic_shape_analysis_test_mode = false;

namespace torch {
namespace jit {

bool setSymbolicShapeAnalysisTestMode(bool value) {
  bool old_value = symbolic_shape_analysis_test_mode;
  symbolic_shape_analysis_test_mode = value;
  return old_value;
}

bool symbolicShapeAnalysisTestModeEnabled() {
  return symbolic_shape_analysis_test_mode;
}

c10::optional<size_t> normIndex(int64_t index, size_t len) {
  if (index < 0) {
    index = index + len;
  }
  if (index >= 0 && index < static_cast<int64_t>(len)) {
    return index;
  } else {
    return c10::nullopt;
  }
}

void replaceWithIValue(Value* v, IValue val) {
  WithInsertPoint guard(*v->node()->owningBlock()->nodes().begin());
  v->replaceAllUsesWith(v->owningGraph()->insertConstant(val));
}

bool shapeGraphCleanupPasses(std::shared_ptr<Graph> graph) {
  // TODO: lower simple tuples ?
  bool made_change = RemoveListMutation(graph);
  made_change |= UnrollConstantLoops(graph);
  made_change |= ConstantPropagation(graph);
  made_change |= PeepholeOptimizeNonTensor(graph);
  made_change |=
      PeepholeOptimizeListIdioms(graph, /*refine_list_len*/ true);
  made_change |= RefineIntegerValues(graph);
  made_change |= ConstantPropagation(graph);
  made_change |= EliminateCommonSubexpression(graph);
  EliminateDeadCode(graph);
  return made_change;
}

// Symbolic Shape Analysis works through iteratively partially evaluating
// a TorchScript shape compute graph by inputing properties from input
// Tensors. We can substitute in properties like `len(x)` and `x[1]`
// if they are statically on the input Tensors. We can also use
// assertions like `assert len(x) == 4` in order to refine the input
// length and unroll loops over its elements. We iteratively optimize and
// substitute in properties until we are unable to make any further
// optimizations. Finally, we try to extract Tensor properties from the output.
// For instance `return [1, 2, inp[2] + 1, inp[3]]` we know that the ouptut
// will be length 4 with first two dimensions equal to 1 and 2. We can also
// deduce that the 4th dimension has the same symbolic shape as inp[3], which
// means that we do know its concrete value statically but we can asssign sets
// of tensor dimensions which must be equal at runtime.

struct SymbolicShapeNodeAnalyzer {
  SymbolicShapeNodeAnalyzer(Node* n, std::shared_ptr<Graph> shape_compute_graph)
      : graph_(shape_compute_graph->copy()), node_(n) {
    for (size_t i = 0; i < node_->inputs().size(); i++) {
      auto type = node_->input(i)->type();
      if (auto opt_type = graph_->inputs().at(i)->type()->cast<OptionalType>()) {
        // None will get handled with constant substitution later
        if (!type->cast<OptionalType>() && !NoneType::get()->isSubtypeOf(type)) {
          graph_->inputs().at(i)->setType(opt_type->getElementType());
        }
      }

      if (auto tt = type->castRaw<TensorType>()) {
        c10::SymbolicShape symbolic_shapes = tt->symbolic_sizes();

        // for testing, we don't insert complete tensor shapes and rely on our
        // partial evaluation pipeline to propagate information.
        // this is a good proxy for our ability to propagate non-complete shape
        // information.

        if (symbolic_shapes.isComplete() &&
            !symbolic_shape_analysis_test_mode) {
          replaceWithIValue(
              graph_->inputs().at(i), *tt->sizes().concrete_sizes());
          continue;
        }
        // we can't optimize a tensor without fixed rank
        if (symbolic_shapes.rank()) {
          node_input_tensor_indices.push_back(i);
        }
      } else if (
          type->cast<ListType>() &&
          type->cast<ListType>()->getElementType()->cast<TensorType>()) {
        TORCH_INTERNAL_ASSERT(false); // not handled yet
      } else {
        if (auto ival = toIValue(node_->input(i))) {
          replaceWithIValue(graph_->inputs().at(i), *ival);
        }
      }
    }
  }

<<<<<<< HEAD
  std::pair<c10::SymbolicShape, std::shared_ptr<Graph>> run() {
=======
  c10::SymbolicShape run() {
>>>>>>> e1ae399d
    bool made_change = true;
    size_t MAX_ATTEMPTS = 6;
    size_t curr_attempt = 0;
    while (made_change && curr_attempt < MAX_ATTEMPTS) {
      curr_attempt++;
      // symbolic shape concrete values are only used in final shape extraction
      substituteInputTensorProperties(/*symbolic_shape_values*/ nullptr);
      made_change = shapeGraphCleanupPasses(graph_);;
    }
    std::unordered_map<Value*, int64_t> symbolic_shape_values;
    substituteInputTensorProperties(&symbolic_shape_values);
    GRAPH_DUMP("Done with partial evaluation", graph_);

    return std::pair<c10::SymbolicShape, std::shared_ptr<Graph>>(extractOutputShape(symbolic_shape_values), graph_);
  }

 private:
  void substituteInputTensorProperties(
      std::unordered_map<Value*, int64_t>* symbolic_shape_values) {
    // clang-format off
    // here we iteratively substitute properties of the node's input tensors
    // into the shape compute graph. we can substitute constants into the 
    // like len(inp) or inp[0] if the tensor has a fixed length or a fixed
    // first dimension. we also try to resolve symbolic shapes of the same
    // symbolic value to the same Value * in the shape compute graph.
    // for the shape logic:
    // dim1 = inp1[0]
    // dim2 = inp2[0]
    // return dim1 if dim2 == 1 else dim2
    // if we see that inp1[0] and inp2[0] both have the same symbolic shape
    // value, then it is a valid transformation to replace dim2 with dim1 or
    // vice versa. to do this we collect all Value * for a particular symbolic
    // shape. Then, we replace all Value * within that set with their dominator.
    // In the example above, this allows us to infer  that the output will be the 
    // symbolic dimension value of dim1.
  
    // if `symbolic_shape_values` is not null, record list accesses
    // which resolve to symbolic dimension values with their concrete symbolic
    // shape value. Because symbolic dimensions are represented as negative numbers and
    // are not real values, inserting them as constants in the graph would invalidate
    // the graph for further use. Instead, we keep track of what there value would be
    // for extracting output shapes.
    // clang-format on

    std::unordered_map<int64_t, std::vector<Value*>> symbolic_shape_map;

    for (auto tensor_index : node_input_tensor_indices) {
      auto tensor_value = node_->inputs().at(tensor_index);
      auto tensor_shape =
          tensor_value->type()->expect<TensorType>()->symbolic_sizes();
      TORCH_INTERNAL_ASSERT(tensor_shape.rank().has_value());

      for (const auto& use : graph_->inputs().at(tensor_index)->uses()) {
        // TODO: either decompose composite ops like slice or add handling here
        switch (use.user->kind()) {
          case aten::len: {
            size_t len = tensor_shape.rank().value();
            replaceWithIValue(use.user->output(), static_cast<int64_t>(len));
          } break;
          case aten::__getitem__: {
            auto index = constant_as<int64_t>(use.user->inputs().at(1));
            if (!index) {
              continue;
            }
            auto norm_index = normIndex(*index, *tensor_shape.rank());
            if (!norm_index) {
              continue;
            }
            if (tensor_shape[*norm_index].is_static()) {
              replaceWithIValue(
                  use.user->output(), tensor_shape[*norm_index].value());
            } else if (symbolic_shape_values) {
              symbolic_shape_values->emplace(
                  use.user->output(), tensor_shape[*norm_index].value());
            } else {
              int64_t symbolic_index = tensor_shape[*norm_index].value();
              symbolic_shape_map[symbolic_index].push_back(use.user->output());
            }
          }
        }
      }

      for (const auto& symbolic_set : symbolic_shape_map) {
        mergeSymbolicShapeSets(symbolic_set.second);
      }
    }
  }

  void mergeSymbolicShapeSets(const std::vector<Value*>& symbolic_set) {
    // `symbolic_set` represents a set of Value * which are all equal
    // to each other. Here, we optimize the graph by replacing values
    // in the set with other dominating values.
    // in the following example, where a, b and c are all in the same
    // symbolic set:
    // if cond:
    //    a = li[0]
    //    b = li[1]
    //    return [a, b]
    // else:
    //    c = li[0]
    //    return [c, c]
    // we can replace `b` with `a` because it is dominated by `a`,
    // but we cannot replace `c` with another dominating value

    // there are ways to compute this more efficiently but typically number of
    // Values for each symbolic set is low and this is cheap to run
    for (size_t i = 0; i < symbolic_set.size(); ++i) {
      Value* v = symbolic_set[i];
      Value* dominating_value = v;
      for (size_t j = 0; j < symbolic_set.size(); ++j) {
        if (dominating_value->node()->isDominatedBy(symbolic_set[j]->node())) {
          dominating_value = symbolic_set[j];
        }
      }
      if (dominating_value != v) {
        v->replaceAllUsesWith(dominating_value);
      }
    }
  }

  c10::SymbolicShape extractOutputShape(
      std::unordered_map<Value*, int64_t>& symbolic_shape_values) {
    TORCH_INTERNAL_ASSERT(graph_->outputs().size() == 1);
    auto output = graph_->outputs().at(0);
    TORCH_INTERNAL_ASSERT(
        output->type()->cast<ListType>() &&
        output->type()->cast<ListType>()->getElementType()->cast<IntType>());
    if (output->node()->kind() == prim::Constant) {
      auto int_list = toIValue(output)->toIntVector();
      return c10::SymbolicShape(int_list);
    }
    // If it is not a single list construct or constant, bail,
    // otherwise we cannot analyze its output and it might be modified
    if (output->node()->kind() != prim::ListConstruct ||
        output->uses().size() != 1) {
      return c10::SymbolicShape();
    }
    Node* list_construct = output->node();
    std::vector<c10::optional<int64_t>> output_shape;
    for (Value* input : list_construct->inputs()) {
      if (symbolic_shape_values.count(input)) {
        output_shape.push_back(symbolic_shape_values[input]);
      } else {
        output_shape.push_back(constant_as<int64_t>(input));
      }
    }
    return c10::SymbolicShape(output_shape);
  }

  // node input indices that are TensorType and we need to iteratively
  // substitute properties of. We only substitute properties
  // of TensorTypes with a fixed dimension but not a complete shape,
  // because a complete shape we can completely replace with a constant
  // and non-fixed dimensions we cannot reason about at all
  // TODO: might be cleaner to store as a pair of index -> symbolic shape
  // but there were weird lifetime issues
  std::vector<int64_t> node_input_tensor_indices;
  std::shared_ptr<Graph> graph_;
  Node* node_;
};

std::shared_ptr<Graph> PropagateShapesWithShapeFunction(
    Node* n,
    std::shared_ptr<Graph>& shape_compute_graph) {
  auto out = SymbolicShapeNodeAnalyzer(n, shape_compute_graph).run();
  n->output()->setType(
      n->output()->type()->expect<TensorType>()->withSymbolicShapes(out.first));
  return out.second;
}

struct SymbolicShapeGraphAnalyzer {
  SymbolicShapeGraphAnalyzer(Node* beg, Node* end)
      : beg_(beg), end_(end) {
    TORCH_INTERNAL_ASSERT(beg_->owningBlock() == end->owningBlock() && end->isAfter(beg_));
  }

  c10::optional<std::shared_ptr<Graph>> run() {
    std::unordered_map<Node*, std::shared_ptr<Graph>> partial_evaluated_graphs = propagateShapesAndGatherPartialEvalShapeGraphs();
    
    auto large_shape_compute_graph = std::make_shared<Graph>();
    // We want to build up a computational graph which computes all shapes 
    // we dont know statically - that is, all symbolic shapes within
    // the region [beg, end]. it must be executable before beg.
    // TODO: dont require dimensions of tensors to be set AOT

    for (Node * curr = beg_; curr != end_; curr++) {
      bool tensor_output = false;
      for (Value * output: curr->outputs()) {
        tensor_output |= static_cast<bool>(output->type()->expect<TensorType>());
      }
      if (!tensor_output) {
        continue;
      }
      if (!partial_evaluated_graphs.count(curr) || curr->outputs().size() != 1) {
        return c10::nullopt;
      }
      auto tt = curr->output()->type()->expect<TensorType>();
      auto symbolic_sizes = tt->symbolic_sizes();
      // TODO: dont require # of dimensions of tensors set ?
      if (symbolic_sizes.rank()) {
        return c10::nullopt;
      }

      auto partial_eval_graph = partial_evaluated_graphs[curr];
      joinPartialEvaluatedShapeGraphToLargeShapeGraph(curr, partial_eval_graph, large_shape_compute_graph);
    }

    size_t MAX_ITER = 3;
    bool made_change = true;
    size_t i = 0;
    while (i < MAX_ITER && made_change) {
      i++;
      made_change = shapeGraphCleanupPasses(large_shape_compute_graph);
    }

    large_shape_compute_graph->dump();
    return large_shape_compute_graph;
  }

  void joinPartialEvaluatedShapeGraphToLargeShapeGraph(Node * curr, std::shared_ptr<Graph> partial_eval_graph, std::shared_ptr<Graph> large_shape_compute_graph) {
    // we are building up the large shape compute graph by iteratively 
    // combining partially evaluated individual node shape graphs. 

    // We need to maintain two mappings, one from non-Tensor inputs in the enclosing
    // graph to their equivalent mappings within the large shape compute graph

    // When we add a new tensor node, we do two things: 
    // 1: record a mapping from the tensor node output to its shape in the partial eval graph
    // 2: add each symbolic shape dimension that we have not already added as a 
    // output to the large shape compute graph

    // Once we are done stitching together all partial eval'd graphs, we can cleanup
    // the graph and remove the unneeded complete shapes as outputs, leaving us only 
    // compute for calculating the runtime value of symbolic dimensions

    std::vector<Value*> inputs;
    for (size_t i = 0; i < curr->inputs().size(); ++i) {
      auto node_input = curr->input(i);
      auto existing_graph_mapping = enclosing_graph_value_to_shape_graph_input_.find(curr->input(i));
      if (existing_graph_mapping != enclosing_graph_value_to_shape_graph_input_.end()) {
        inputs.push_back(existing_graph_mapping->second);
      } else {
        Value * shape_graph_input = large_shape_compute_graph->addInput()->copyMetadata(partial_eval_graph->inputs().at(i));
        enclosing_graph_value_to_shape_graph_input_[node_input] = shape_graph_input;
        inputs.push_back(shape_graph_input);
      }
    }

    WithInsertPoint guard(large_shape_compute_graph->block());
    std::unordered_map<Value*, Value*> value_map;
    insertGraph(*partial_eval_graph, *large_shape_compute_graph, inputs, value_map);

    TORCH_INTERNAL_ASSERT(partial_eval_graph->outputs().size() == 1);
    Value * new_list_output = value_map[partial_eval_graph->outputs().at(0)];
    enclosing_graph_value_to_shape_graph_input_[curr->output()] = new_list_output;

    TORCH_INTERNAL_ASSERT(new_list_output->node()->kind() == prim::ListConstruct);
    TORCH_INTERNAL_ASSERT(!new_list_output->node()->hasUses());


    auto symbolic_sizes = curr->output()->type()->expect<TensorType>()->symbolic_sizes();
    TORCH_INTERNAL_ASSERT(symbolic_sizes.rank());

    for (size_t i = 0; i < *symbolic_sizes.rank(); i++) {
      if (symbolic_sizes[i].is_static()) {
        continue;
      }
      int64_t symbolic_shape = symbolic_sizes[i].value();
      if (symbolic_shape_value_to_graph_output_.count(symbolic_shape)) {
        continue;
      }
      partial_eval_graph->registerOutput(new_list_output->node()->input(i));
      symbolic_shape_value_to_graph_output_[symbolic_shape] = partial_eval_graph->outputs().at(partial_eval_graph->outputs().size() - 1);
    }
  }

  std::unordered_map<Node*, std::shared_ptr<Graph>> propagateShapesAndGatherPartialEvalShapeGraphs() {
    std::unordered_map<Node*, std::shared_ptr<Graph>> partial_evaluated_graphs;
    for (Node * curr = beg_; curr != end_; curr++) {
      if (curr->maybeSchema()) {
        if (auto maybe_graph = shapeComputeGraphForSchema(curr->schema())) {
          partial_evaluated_graphs[curr] = PropagateShapesWithShapeFunction(curr, *maybe_graph);
        }
      }
    }
    return partial_evaluated_graphs;
  }


  std::unordered_map<Value*, Value*> enclosing_graph_value_to_shape_graph_input_;
  std::unordered_map<int64_t, Value*> symbolic_shape_value_to_graph_output_;

  Node* beg_;
  Node* end_;
};


c10::optional<std::shared_ptr<Graph>> PropagateShapesAndBuildLargeShapeComputeGraph(Node *beg, Node* end) {
  return SymbolicShapeGraphAnalyzer(beg, end).run();
}

void PropagateShapesOnGraph(std::shared_ptr<Graph>& graph) {
  for (Node* n : graph->nodes()) {
    if (n->maybeSchema()) {
      if (auto maybe_graph = shapeComputeGraphForSchema(n->schema())) {
        PropagateShapesWithShapeFunction(n, *maybe_graph);
      }
    }
  }
}

} // namespace jit
} // namespace torch<|MERGE_RESOLUTION|>--- conflicted
+++ resolved
@@ -138,11 +138,7 @@
     }
   }
 
-<<<<<<< HEAD
   std::pair<c10::SymbolicShape, std::shared_ptr<Graph>> run() {
-=======
-  c10::SymbolicShape run() {
->>>>>>> e1ae399d
     bool made_change = true;
     size_t MAX_ATTEMPTS = 6;
     size_t curr_attempt = 0;
